--- conflicted
+++ resolved
@@ -38,22 +38,17 @@
         return test_cases
 
     def parse_results(self, row, test_cases, execution_results):
-<<<<<<< HEAD
         """Parse execution results."""
-=======
-        
-        # row['function_name'] = self.function_name(row)
->>>>>>> e4642eba
         row["correct"] = True
-        
+
         # row['execution_results'] = execution_results
 
         if len(test_cases) != len(execution_results):
-            row['correct'] = False
+            row["correct"] = False
             return row
 
         for test_case, result in zip(test_cases, execution_results):
-            if type(result.response_stdout) == str:
+            if isinstance(result.response_stdout, str):
                 result.response_stdout = [result.response_stdout]
 
             if result.response_stdout != test_case.expected_output:
@@ -63,24 +58,9 @@
         return row
 
 
-<<<<<<< HEAD
 if __name__ == "__main__":
     executor = APPSCodeExecutor(backend="multiprocessing")
     execution_output = executor(dataset["train"].select(range(1, 2)))
-=======
-executor = APPSCodeExecutor()
-
-
-# ex_st = "To solve this problem, we need to convert a given number into a specified base, which can be a non-integer like"
-
-data = dataset['train'].select(range(300))
-
-# select only the row where deepseek_solution contains ex_st
-# data = data.filter(lambda x: ex_st in x['deepseek_solution'])
-
-import pdb; pdb.set_trace()
-execution_output = executor(data)
->>>>>>> e4642eba
 
     print("================")
     print(execution_output)
