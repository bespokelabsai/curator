import logging
import os

import pytest
from bespokelabs.curator import LLM
<<<<<<< HEAD
from datasets import Dataset
=======
from tests.helpers import clear_test_cache
>>>>>>> 2f3f849e

"""
USAGE:
pytest -s tests/test_litellm_models.py
"""


@pytest.mark.cache_dir(os.path.expanduser("~/.cache/curator-tests/test-models"))
@pytest.mark.usefixtures("clear_test_cache")
class TestLiteLLMModels:
    @pytest.fixture(autouse=True)
    def check_environment(self):
        env = os.environ.copy()
        required_keys = [
            "ANTHROPIC_API_KEY",
            "OPENAI_API_KEY",
            "GEMINI_API_KEY",
            "TOGETHER_API_KEY",
        ]
        for key in required_keys:
            assert key in env, f"{key} must be set"

    @pytest.mark.parametrize(
        "model",
        [
            pytest.param("claude-3-5-sonnet-20240620", id="claude-3-5-sonnet"),
            pytest.param("claude-3-5-haiku-20241022", id="claude-3-5-haiku"),
            pytest.param("claude-3-haiku-20240307", id="claude-3-haiku"),
            pytest.param("claude-3-opus-20240229", id="claude-3-opus"),
            pytest.param("claude-3-sonnet-20240229", id="claude-3-sonnet"),
            pytest.param("gpt-4o-mini", id="gpt-4-mini"),
            pytest.param("gpt-4o-2024-08-06", id="gpt-4"),
            pytest.param("gpt-4-0125-preview", id="gpt-4-preview"),
            pytest.param("gpt-3.5-turbo-1106", id="gpt-3.5"),
            pytest.param("gemini/gemini-1.5-flash", id="gemini-flash"),
            pytest.param("gemini/gemini-1.5-pro", id="gemini-pro"),
            pytest.param("together_ai/meta-llama/Meta-Llama-3.1-8B-Instruct-Turbo", id="llama-8b"),
            pytest.param("together_ai/meta-llama/Meta-Llama-3.1-70B-Instruct-Turbo", id="llama-70b"),
        ],
    )
    def test_model(self, model):
        print(f"\n\n========== TESTING {model} ==========\n\n")
        logger = logging.getLogger("bespokelabs.curator")
        logger.setLevel(logging.DEBUG)

        dataset = Dataset.from_dict({"prompt": ["just say 'hi'"]})

        prompter = LLM(
            prompt_func=lambda row: row["prompt"],
            model_name=model,
            response_format=None,
            backend="litellm",
        )

        dataset = prompter(dataset)
        print(dataset.to_pandas())<|MERGE_RESOLUTION|>--- conflicted
+++ resolved
@@ -3,11 +3,7 @@
 
 import pytest
 from bespokelabs.curator import LLM
-<<<<<<< HEAD
-from datasets import Dataset
-=======
 from tests.helpers import clear_test_cache
->>>>>>> 2f3f849e
 
 """
 USAGE:
