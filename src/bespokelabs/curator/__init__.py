--- conflicted
+++ resolved
@@ -7,10 +7,6 @@
 from .types import prompt as types
 from .utils import load_dataset, push_to_viewer
 
-<<<<<<< HEAD
-__all__ = ["LLM", "CodeExecutor", "types", "Finetune", "Models"]
-=======
-__all__ = ["LLM", "CodeExecutor", "types", "push_to_viewer", "load_dataset"]
->>>>>>> 645de401
+__all__ = ["LLM", "CodeExecutor", "types", "Finetune", "Models", "push_to_viewer", "load_dataset"]
 
 from .log import _CONSOLE  # noqa: F401