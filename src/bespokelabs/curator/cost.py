--- conflicted
+++ resolved
@@ -23,13 +23,7 @@
 
         cost_to_complete = 0.0
         if model in litellm.model_cost:
-<<<<<<< HEAD
-            cost_to_complete = litellm.completion_cost(*args, **kwargs)
-=======
             cost_to_complete = litellm.completion_cost(**kwargs)
-        else:
-            logging.debug(f"Could not retrieve cost for the model: {model}")
->>>>>>> 4a2288c8
         if self.batch:
             cost_to_complete *= 0.5
         return cost_to_complete
