import datetime
import json
import os
import time
from typing import TypeVar

import aiohttp
import litellm
import requests
import tiktoken

from bespokelabs.curator.cost import cost_processor_factory
from bespokelabs.curator.file_utilities import get_base64_size
from bespokelabs.curator.log import logger
from bespokelabs.curator.request_processor import openai_request_mixin
from bespokelabs.curator.request_processor.config import OnlineRequestProcessorConfig
from bespokelabs.curator.request_processor.online.base_online_request_processor import APIRequest, BaseOnlineRequestProcessor
from bespokelabs.curator.request_processor.openai_request_mixin import OpenAIRequestMixin
from bespokelabs.curator.status_tracker.online_status_tracker import OnlineStatusTracker
from bespokelabs.curator.types.generic_request import GenericRequest
from bespokelabs.curator.types.generic_response import GenericResponse, _TokenUsage

T = TypeVar("T")

_DEFAULT_OPENAI_URL: str = "https://api.openai.com/v1/chat/completions"

_OPENAI_MULTIMODAL_SUPPORTED_MODELS = {"gpt-4o", "gpt-4o-mini", "gpt-4o-vision"}
_OPENAI_ALLOWED_IMAGE_SIZE_MB = 20


async def _handle_longlive_response(response: aiohttp.ClientResponse):
    content_lines = []
    content_buffer = ""

    async for line in response.content:
        line_str = line.decode("utf-8").strip()

        if not line_str:
            continue

        content_buffer += line_str
        content_lines.append(line_str)

    if not content_lines:
        return {
            "error": "Received an empty response from the API. Some providers, "
            "such as DeepSeek, may disconnect after 30 minutes of inactivity, which can result in missing responses."
        }

    try:
        return json.loads(content_buffer)
    except json.JSONDecodeError:
        try:
            return json.loads("".join(content_lines))
        except json.JSONDecodeError as e:
            raise ValueError(f"Failed to parse API response: {e}\nRaw response: {content_buffer}") from e


async def fetch_response(session, *, url, headers, payload, timeout, longlived_response=False):
    """Fetch response from the API."""
    async with session.post(url, headers=headers, json=payload, timeout=timeout) as response:
        if response.status != 200:
            error_text = await response.text()
            raise Exception(f"API Error: {response.status} - {error_text}")
        if longlived_response:
            return await _handle_longlive_response(response)
        return await response.json()


class OpenAIOnlineRequestProcessor(BaseOnlineRequestProcessor, OpenAIRequestMixin):
    """OpenAI-specific implementation of the OnlineRequestProcessor.

    Handles API requests to OpenAI's chat completion endpoints with rate limiting,
    token counting, and error handling specific to OpenAI's API.

    Note:
        - Supports both OpenAI and Azure OpenAI endpoints
        - Automatically detects and respects API rate limits
        - Handles token counting using tiktoken
        - Supports structured output via JSON schema
    """

    _DEFAULT_COMPLETION_SUFFIX = "/chat/completions"

    def __init__(self, config: OnlineRequestProcessorConfig, compatible_provider: str = None):
        """Initialize the OpenAIOnlineRequestProcessor."""
        super().__init__(config)
        self._compatible_provider = compatible_provider or self.backend
        self._cost_processor = cost_processor_factory(config=config, backend=self._compatible_provider)

        if self.config.base_url is None:
            if "OPENAI_BASE_URL" in os.environ:
                key_url = os.environ["OPENAI_BASE_URL"].strip().rstrip("/")
                self.url = key_url + self._DEFAULT_COMPLETION_SUFFIX
            else:
                self.url = _DEFAULT_OPENAI_URL
        else:
            self.url = self.config.base_url.rstrip("/") + self._DEFAULT_COMPLETION_SUFFIX

        self._longlived_response = False

        if "api.deepseek.com" in self.url:
            # DeepSeek does not return rate limits in headers
            # https://api-docs.deepseek.com/quick_start/rate_limit.
            # And sending an empty request for rate limits results in a 400 error like this:
            # {'error': {'message': 'Empty input messages', 'type': 'invalid_request_error', 'param': None, 'code': 'invalid_request_error'}}
            self.api_key = self.config.api_key or os.getenv("DEEPSEEK_API_KEY")
            self._longlived_response = True
            self.config.request_timeout = 60 * 30  # 30 minutes
            self.manual_max_concurrent_requests = config.max_concurrent_requests or 10_000
            self.default_max_tokens_per_minute = None
        else:
            self.api_key = self.config.api_key or os.getenv("OPENAI_API_KEY")
            self.header_based_max_requests_per_minute, self.header_based_max_tokens_per_minute = self.get_header_based_rate_limits()
        self.token_encoding = self.get_token_encoding()

    @property
    def backend(self):
        """Backend property."""
        return "openai"

    @property
    def compatible_provider(self) -> str:
        """Compatible provider property."""
        return self._compatible_provider

    def aiohttp_connector(self, tcp_limit: int) -> aiohttp.ClientSession:
        """Create an aiohttp connector with rate limiting."""
        if self._longlived_response:
            connector = aiohttp.TCPConnector(limit=10 * tcp_limit, keepalive_timeout=self.config.request_timeout)
            timeout = aiohttp.ClientTimeout(total=self.config.request_timeout, connect=10, sock_connect=10, sock_read=self.config.request_timeout)
            return aiohttp.ClientSession(timeout=timeout, connector=connector)
        else:
            return super().aiohttp_connector(tcp_limit)

    def get_header_based_rate_limits(self) -> tuple[int, int]:
        """Get rate limits from OpenAI API headers.

        Returns:
            tuple[int, int]: Contains 'max_requests_per_minute' and 'max_tokens_per_minute'

        Note:
            - Makes a dummy request to get actual rate limits
        """
        if not self.api_key:
            raise ValueError("Missing OpenAI API Key - Please set OPENAI_API_KEY in your environment vars")

        response = requests.post(
            self.url,
            headers={"Authorization": f"Bearer {self.api_key}"},
            json={"model": self.config.model, "messages": []},
        )
        from bespokelabs.curator.cost import RATE_LIMIT_HEADER

        for provider in RATE_LIMIT_HEADER:
            if provider in self.url:
                rate_limit_header = RATE_LIMIT_HEADER[provider]
                rpm_key = rate_limit_header["request-key"]
                tpm_key = rate_limit_header["token-key"]
                rpm = float(response.headers.get(rpm_key["key"], 0))
                tpm = float(response.headers.get(tpm_key["key"], 0))
                if rpm_key.get("type") == "rps":
                    rpm = rpm * 60
                if tpm_key.get("type") == "tps":
                    tpm = tpm * 60
                return int(rpm), int(tpm)

        rpm = int(response.headers.get("x-ratelimit-limit-requests", 0))
        tpm = int(response.headers.get("x-ratelimit-limit-tokens", 0))

        return rpm, tpm

    def estimate_output_tokens(self) -> int:
        """Estimate number of tokens in the response.

        Returns:
            int: Estimated number of output tokens

        Note:
            Default implementation returns a conservative estimate.
            Override this method for more accurate model-specific estimates.
        """
        if self.config.model in litellm.model_cost:
            return litellm.get_max_tokens(model=self.config.model) // 4
        else:
            return 4096

    def estimate_total_tokens(self, messages: list) -> _TokenUsage:
        """Estimate total tokens for a request using OpenAI's token counting rules.

        Args:
            messages (list): List of message dictionaries with role and content

        Returns:
            _TokenUsage: Estimated input and output tokens including message formatting tokens

        Note:
            Includes:
            - 4 tokens per message for formatting
            - Role/name tokens
            - Content tokens
            - 2 tokens for assistant reply priming
        """
        num_tokens = 0
        for message in messages:
            num_tokens += 4  # every message follows <im_start>{role/name}\n{content}<im_end>\n
            for key, value in message.items():
                try:
                    num_tokens += openai_request_mixin.calculate_input_tokens(value, self.token_encoding)
                except TypeError:
                    logger.warning(f"Failed to encode value {value} with tiktoken. Assuming 1 token per 4 chars.")
                    num_tokens += len(str(value)) // 4
                if key == "name":  # if there's a name, the role is omitted
                    num_tokens -= 1  # role is always required and always 1 token

        num_tokens += 2  # every reply is primed with <im_start>assistant
        output_tokens = self.estimate_output_tokens()
        return _TokenUsage(input=num_tokens, output=output_tokens)

    def check_structured_output_support(self) -> bool:
        """Check if the model supports structured output based on model name and date.

        Returns:
            bool: True if model supports structured output, False otherwise

        Note:
            Supports:
            - gpt-4o-mini with date >= 2024-07-18 or latest
            - gpt-4o with date >= 2024-08-06 or latest
            - o1 with date >= 2024-12-17 or latest
            - o3-mini with date >= 2025-01-31 or latest
        """
        model_name = self.config.model.lower()

        # Check gpt-4o-mini support.
        if model_name == "gpt-4o-mini":  # Latest version
            return True
        if "gpt-4o-mini-" in model_name:
            mini_date = datetime.datetime.strptime(model_name.split("gpt-4o-mini-")[1], "%Y-%m-%d")
            if mini_date >= datetime(2024, 7, 18):
                return True

        # Check gpt-4o, o1, o3-mini support.
        if model_name in ["gpt-4o", "o1"]:  # Latest version
            return True
        if "gpt-4o-" in model_name:
            base_date = datetime.datetime.strptime(model_name.split("gpt-4o-")[1], "%Y-%m-%d")
            if base_date >= datetime.datetime(2024, 8, 6):
                return True
        if "o1-" in model_name:
            base_date = datetime.datetime.strptime(model_name.split("o1-")[1], "%Y-%m-%d")
            if base_date >= datetime.datetime(2024, 12, 17):  # Support o1 dated versions from 2024-12-17
                return True
        if "o3-mini-" in model_name:
            base_date = datetime.datetime.strptime(model_name.split("o3-mini-")[1], "%Y-%m-%d")
            if base_date >= datetime.datetime(2025, 1, 31):  # Support o3-mini dated versions from 2025-01-31
                return True
<<<<<<< HEAD

        # Check deepseek support.
        if model_name == "deepseek-reasoner" and "api.deepseek.com" in self.url:
            return True

=======
        # Source: https://platform.openai.com/docs/models/gpt-4.1, https://platform.openai.com/docs/models/gpt-4.1-mini, https://platform.openai.com/docs/models/gpt-4.1-nano
        if "gpt-4.1-" in model_name:
            return True
>>>>>>> ff1c1239
        return False

    def file_upload_limit_check(self, base64_image: str) -> None:
        """Check if the image size is within the allowed limit."""
        mb = get_base64_size(base64_image)
        if mb > _OPENAI_ALLOWED_IMAGE_SIZE_MB:
            raise ValueError(f"Image size is {mb} MB, which is greater than the allowed size of {_OPENAI_ALLOWED_IMAGE_SIZE_MB} MB.")

    @property
    def _multimodal_prompt_supported(self) -> bool:
        return any(self.config.model.startswith(k) for k in _OPENAI_MULTIMODAL_SUPPORTED_MODELS)

    def create_api_specific_request_online(self, generic_request: GenericRequest) -> dict:
        """Create an OpenAI-specific request from a generic request.

        Delegates to the mixin implementation.
        """
        return OpenAIRequestMixin.create_api_specific_request_online(self, generic_request)

    async def call_single_request(
        self,
        request: APIRequest,
        session: aiohttp.ClientSession,
        status_tracker: OnlineStatusTracker,
    ) -> GenericResponse:
        """Make a single OpenAI API request.

        Args:
            request (APIRequest): The request to process
            session (aiohttp.ClientSession): Async HTTP session
            status_tracker (OnlineStatusTracker): Tracks request status

        Returns:
            GenericResponse: The response from OpenAI
        """
        request_header = {"Authorization": f"Bearer {self.api_key}"}
        if "/deployments" in self.url:  # Azure deployment
            request_header = {"api-key": f"{self.api_key}"}
        response = await fetch_response(
            session,
            url=self.url,
            headers=request_header,
            payload=request.api_specific_request,
            timeout=self.config.request_timeout,
            longlived_response=self._longlived_response,
        )

        if response is None:
            raise Exception("Response is empty")
        elif "error" in response:
            status_tracker.num_api_errors += 1
            error = response["error"]
            error_message = error if isinstance(error, str) else error.get("message", "")
            if "rate limit" in error_message.lower():
                status_tracker.time_of_last_rate_limit_error = time.time()
                status_tracker.num_rate_limit_errors += 1
                status_tracker.num_api_errors -= 1
                # because handle_single_request_with_retries will double count otherwise
                status_tracker.num_other_errors -= 1
            raise Exception(f"API error: {error}")

        if self.config.return_completions_object:
            response_message = dict(response)
        else:
            response_message = response["choices"][0]["message"]["content"]
        finish_reason = response["choices"][0].get("finish_reason", "unknown")
        usage = response["usage"]
        token_usage = _TokenUsage(
            prompt_tokens=usage["prompt_tokens"],
            completion_tokens=usage["completion_tokens"],
            total_tokens=usage["total_tokens"],
        )

        cost = self.completion_cost(response)

        # Create and return response
        return GenericResponse(
            response_message=response_message,
            response_errors=None,
            raw_request=request.api_specific_request,
            raw_response=response,
            generic_request=request.generic_request,
            created_at=request.created_at,
            finished_at=datetime.datetime.now(),
            token_usage=token_usage,
            response_cost=cost,
            finish_reason=finish_reason,
        )

    def get_token_encoding(self) -> str:
        """Get the token encoding name for a given model."""
        if self.config.model.startswith("gpt-4"):
            name = "cl100k_base"
        elif self.config.model.startswith("gpt-3.5"):
            name = "cl100k_base"
        else:
            name = "cl100k_base"  # Default to cl100k_base

        return tiktoken.get_encoding(name)<|MERGE_RESOLUTION|>--- conflicted
+++ resolved
@@ -255,17 +255,15 @@
             base_date = datetime.datetime.strptime(model_name.split("o3-mini-")[1], "%Y-%m-%d")
             if base_date >= datetime.datetime(2025, 1, 31):  # Support o3-mini dated versions from 2025-01-31
                 return True
-<<<<<<< HEAD
-
-        # Check deepseek support.
-        if model_name == "deepseek-reasoner" and "api.deepseek.com" in self.url:
-            return True
-
-=======
+
         # Source: https://platform.openai.com/docs/models/gpt-4.1, https://platform.openai.com/docs/models/gpt-4.1-mini, https://platform.openai.com/docs/models/gpt-4.1-nano
         if "gpt-4.1-" in model_name:
             return True
->>>>>>> ff1c1239
+             
+        # Check deepseek support.
+        if model_name in ["deepseek-reasoner", "deepseek-chat"] and "api.deepseek.com" in self.url:
+            return True
+         
         return False
 
     def file_upload_limit_check(self, base64_image: str) -> None:
