--- conflicted
+++ resolved
@@ -31,84 +31,6 @@
 
 
 @dataclass
-<<<<<<< HEAD
-=======
-class StatusTracker:
-    """Tracks the status of all requests."""
-
-    num_tasks_started: int = 0
-    num_tasks_in_progress: int = 0
-    num_tasks_succeeded: int = 0
-    num_tasks_failed: int = 0
-    num_tasks_already_completed: int = 0
-    num_api_errors: int = 0
-    num_other_errors: int = 0
-    num_rate_limit_errors: int = 0
-    available_request_capacity: float = 0
-    available_token_capacity: float = 0
-    last_update_time: float = field(default_factory=time.time)
-    max_requests_per_minute: int = 0
-    max_tokens_per_minute: int = 0
-    pbar: tqdm = field(default=None)
-    response_cost: float = 0
-    time_of_last_rate_limit_error: float = field(
-        default=time.time() - SECONDS_TO_PAUSE_ON_RATE_LIMIT
-    )
-
-    def __str__(self):
-        return (
-            f"Tasks - Started: {self.num_tasks_started}, "
-            f"In Progress: {self.num_tasks_in_progress}, "
-            f"Succeeded: {self.num_tasks_succeeded}, "
-            f"Failed: {self.num_tasks_failed}, "
-            f"Already Completed: {self.num_tasks_already_completed}\n"
-            f"Errors - API: {self.num_api_errors}, "
-            f"Rate Limit: {self.num_rate_limit_errors}, "
-            f"Other: {self.num_other_errors}, "
-            f"Total: {self.num_other_errors + self.num_api_errors + self.num_rate_limit_errors}"
-        )
-
-    def update_capacity(self):
-        """Update available capacity based on time elapsed"""
-        current_time = time.time()
-        seconds_since_update = current_time - self.last_update_time
-
-        self.available_request_capacity = min(
-            self.available_request_capacity
-            + self.max_requests_per_minute * seconds_since_update / 60.0,
-            self.max_requests_per_minute,
-        )
-
-        self.available_token_capacity = min(
-            self.available_token_capacity
-            + self.max_tokens_per_minute * seconds_since_update / 60.0,
-            self.max_tokens_per_minute,
-        )
-
-        self.last_update_time = current_time
-
-    def has_capacity(self, token_estimate: int) -> bool:
-        """Check if there's enough capacity for a request"""
-        self.update_capacity()
-        has_capacity = (
-            self.available_request_capacity >= 1 and self.available_token_capacity >= token_estimate
-        )
-        if not has_capacity:
-            logger.debug(
-                f"No capacity for request with {token_estimate} tokens. "
-                f"Available capacity: {self.available_token_capacity} tokens, "
-                f"{self.available_request_capacity} requests."
-            )
-        return has_capacity
-
-    def consume_capacity(self, token_estimate: int):
-        """Consume capacity for a request"""
-        self.available_request_capacity -= 1
-        self.available_token_capacity -= token_estimate
-
-
-@dataclass
->>>>>>> 5e8482a5
 class APIRequest:
     """Stores an API request's inputs, outputs, and other metadata."""
 
