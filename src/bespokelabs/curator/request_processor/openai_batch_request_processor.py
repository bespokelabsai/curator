import asyncio
import json
import logging
import os
from typing import Optional, Type, TypeVar
from pydantic import BaseModel
from openai import AsyncOpenAI
import aiofiles
from openai import AsyncOpenAI
from tqdm import tqdm

from bespokelabs.curator.dataset import Dataset
from bespokelabs.curator.prompter.prompt_formatter import PromptFormatter
from bespokelabs.curator.request_processor.base_request_processor import (
    BaseRequestProcessor,
    GenericRequest,
    GenericResponse,
)
from bespokelabs.curator.request_processor.event_loop import run_in_event_loop

T = TypeVar("T")
logger = logging.getLogger(__name__)


class OpenAIBatchRequestProcessor(BaseRequestProcessor):
    def __init__(
        self,
        batch_size: int = 1000,
        model: str = "gpt-4o-mini",
        check_interval: int = 10,
        api_key: str = os.getenv("OPENAI_API_KEY"),
        url: str = "https://api.openai.com/v1/chat/completions",
    ):
        super().__init__(batch_size)
        self.url: str = url
        self.api_key: str = api_key
        self.check_interval: int = check_interval

    def get_rate_limits(self) -> dict:
        """
        Function to get rate limits for a given annotator. Not available via response headers, so
        the following is based on tier 5 limits on Nov 6th, 2024.

        These rate limits vary per model
        and are determined by your organization's usage tier. View the following:
        https://platform.openai.com/docs/guides/rate-limits/usage-tiers
        https://platform.openai.com/settings/organization/limits

        Args:
            model (str): The model for which to get the rate limits.
            request_url (str): The request URL for which to get the rate limits.

        Returns:
            tuple[int, int]: A tuple containing the maximum number of requests and tokens per minute.
        """
        model_tpd = {
            "gpt-3.5-turbo": 5_000_000_000,
            "gpt-3.5-turbo-0125": 5_000_000_000,
            "gpt-3.5-turbo-1106": 5_000_000_000,
            "gpt-3.5-turbo-16k": 5_000_000_000,
            "gpt-3.5-turbo-instruct": 200_000,
            "gpt-3.5-turbo-instruct-0914": 200_000,
            "gpt-4": 150_000_000,
            "gpt-4-0613": 150_000_000,
            "gpt-4-turbo": 300_000_000,
            "gpt-4o": 10_000_000_000,
            "gpt-4o-mini": 15_000_000_000,
        }

        if self.model not in model_tpd:
            tpd = 1_000_000_000
        else:
            tpd = model_tpd[self.model]

        logger.info(
            f"Automatically set max_tokens_per_day to {tpd}, model: {self.model} "
        )

        rate_limits = {"max_tokens_per_day": tpd}

        return rate_limits

    def create_api_specific_request(
        self, generic_request: GenericRequest
    ) -> dict:
        """
        Creates a API-specific request body from a generic request body.

        Using the api_parallel_processor, we can store whatever we want in the metadata. We will store both the row and the index.
        This is so we can later construct the new dataset row.

        Returns:
            dict: API specific request body
        """
        # NOTE(Ryan): We can have a shared place that creates the body (since it is the same for both online and batch).
        if generic_request.response_format:
            body = {
                "model": generic_request.model,
                "messages": generic_request.messages,
                "response_format": {
                    "type": "json_schema",
                    "json_schema": {
                        # TODO(ryan): not sure if this should be something else.
                        # TODO(ryan): also not sure if we should use strict: True
                        "name": "output_schema",
                        "schema": generic_request.response_format.model_json_schema(),
                    },
                },
            }
        else:
            body = {
                "model": generic_request.model,
                "messages": generic_request.messages,
            }

        request = {
            "custom_id": str(generic_request.original_row_idx),
            "method": "POST",
            "url": "/v1/chat/completions",
            "body": body,
        }

        return request

    async def asubmit_batch(self, batch_file: str) -> dict:
        # Create a list to store API-specific requests
        api_specific_requests = []

        async with aiofiles.open(batch_file, "r") as file:
            file_content = await file.read()
            for line in file_content.splitlines():
                request = GenericRequest.model_validate_json(line)
                api_specific_request = self.create_api_specific_request(request)
                api_specific_requests.append(json.dumps(api_specific_request))

        # Join requests with newlines and encode to bytes for upload
        file_content = "\n".join(api_specific_requests).encode()

        batch_file_upload = await self.async_client.files.create(
            file=file_content, purpose="batch"
        )

        logger.info(f"File uploaded: {batch_file_upload}")

        batch_object = await self.async_client.batches.create(
            input_file_id=batch_file_upload.id,
            endpoint="/v1/chat/completions",
            completion_window="24h",
            metadata={
                "request_file_name": batch_file
            },  # for downloading the batch to similarly named responses file
        )
        logger.info(
            f"Batch request submitted, received batch object: {batch_object}"
        )

        return batch_object

    def run(
        self,
        dataset: Optional[Dataset],
        working_dir: str,
        prompt_formatter: PromptFormatter,
    ) -> Dataset:
        """
        Uses the API to completing the specific map by calling the LLM.

        Args:
            dataset (Dataset): Dataset that is being mapped over
            working_dir (str): Working directory to save files (requests.jsonl, responses.jsonl, dataset.arrow)

        Returns:
            Dataset: Completed dataset
        """
        requests_files = self.create_request_files(
            dataset, working_dir, prompt_formatter
        )
        batch_objects_file = f"{working_dir}/batch_objects.jsonl"

        # TODO(Ryan): we should have an easy way to cancel all batches in batch_objects.jsonl if the user realized they made a mistake
        if os.path.exists(batch_objects_file):
            logger.warning(
                f"Batch objects file already exists, skipping batch submission and resuming: {batch_objects_file}"
            )
        else:
            # upload requests files and submit batches
            self.async_client = AsyncOpenAI()

            # asyncio gather preserves order
            async def submit_all_batches():
                tasks = [
                    self.asubmit_batch(requests_files[i])
                    for i in range(len(requests_files))
                ]
                return await asyncio.gather(*tasks)

            batch_objects = run_in_event_loop(submit_all_batches())

            with open(batch_objects_file, "w") as f:
                # NOTE(Ryan): we can also store the request_file_name in this object here, instead of in the metadata during batch submission. Can find a nice abstraction across other batch APIs (e.g. claude)
                for obj in batch_objects:
                    f.write(json.dumps(obj.model_dump(), default=str) + "\n")
            logger.info(f"Batch objects written to {batch_objects_file}")

        # TODO(Ryan): Actually do accounting for tokens, so rate limits enforced locally.
        # NOTE(Ryan): Although this isn't really practical since the limits are for an entire day and an entire organization. Maybe skip this and just recognize what a rate limit error for batching looks like (need to try this on a low tier account).
        # rate_limits = self.get_rate_limits()
        # tpd = rate_limits["max_tokens_per_day"]
        # token_encoding_name = get_token_encoding_name(self.model)

        # TODO(Ryan): based on the files that are downloaded, update completed_ids. If any are errors, try to resubmit (depending on error type).
        # TODO(Ryan): This creates responses_0.jsonl, responses_1.jsonl, etc. errors named same way? or errors_0.jsonl, errors_1.jsonl?
        # TODO(Ryan): retries, resubmits on lagging batches - need to study this a little closer
        # TODO(Ryan): likely can add some logic for smarter check_interval based on batch size and if the batch has started or not, fine to do a dumb ping for now
        batch_watcher = BatchWatcher(
            working_dir, check_interval=self.check_interval
        )

<<<<<<< HEAD
        run_in_event_loop(
=======
        # NOTE(Ryan): If we allow for multiple heterogeneous requests per dataset row, we will need to update this.
        total_requests = 1 if dataset is None else len(dataset)

        loop = get_or_create_event_loop()
        loop.run_until_complete(
>>>>>>> bb5edc3d
            batch_watcher.watch(
                prompt_formatter.response_format, total_requests
            )
        )

        dataset = self.create_dataset_files(working_dir, prompt_formatter)

        return dataset


class BatchWatcher:
    def __init__(self, working_dir: str, check_interval) -> None:
        """Initialize BatchWatcher with batch objects file and check interval.

        Args:
            batch_objects_file (str): Path to the batch objects JSON file.
            check_interval (int): Time interval (in seconds) to check batch status.
        """
        self.client = AsyncOpenAI()
        with open(f"{working_dir}/batch_objects.jsonl", "r") as f:
            self.batch_objects = [json.loads(line) for line in f]
        self.batch_ids = [obj["id"] for obj in self.batch_objects]
        self.batch_id_to_request_file_name = {
            obj["id"]: obj["metadata"]["request_file_name"]
            for obj in self.batch_objects
        }
        self.batches = []
        self.check_interval = check_interval
        self.working_dir = working_dir

    async def check_batch_status(self, batch_id: str) -> tuple[str, str]:
        """Check the status of a batch by its ID.

        Args:
            batch_id (str): The ID of the batch to check.

        Returns:
            tuple[str, str]: The batch ID and its status.
        """
        batch = await self.client.batches.retrieve(batch_id)
        logger.info(
            f"Batch {batch_id} status: {batch.status} requests: {batch.request_counts.completed}/{batch.request_counts.failed}/{batch.request_counts.total} completed/failed/total"
        )
        return batch_id, batch

    async def watch(
        self,
        response_format: Optional[Type[BaseModel]],
        total_requests: int,
    ) -> None:
        """Monitor the status of batches until all are completed (includes successfully, failed, expired or cancelled)."""

        completed_batches = {}
        pbar = tqdm(
            total=total_requests,
            desc="Completed OpenAI requests in batches",
            unit="request",
        )

        while len(completed_batches) < len(self.batch_ids):
            pbar.n = 0
            status_tasks = []
            for batch_id in self.batch_ids:
                if batch_id not in completed_batches:
                    status_tasks.append(self.check_batch_status(batch_id))
                else:
                    pbar.n = (
                        pbar.n
                        + completed_batches[batch_id].request_counts.completed
                        + completed_batches[batch_id].request_counts.failed
                    )

            batches = await asyncio.gather(*status_tasks)
            newly_completed_batches = []
            for batch_id, batch in batches:
                if batch.status in [
                    "completed",
                    "failed",
                    "expired",
                    "cancelled",
                ]:
                    logger.info(
                        f"Batch {batch_id} processing finished with status: {batch.status}"
                    )
                    completed_batches[batch_id] = batch
                    newly_completed_batches.append(batch)

                pbar.n = (
                    pbar.n
                    + batch.request_counts.completed
                    + batch.request_counts.failed
                )

            pbar.refresh()

            tasks = [
                self.download_batch_to_generic_responses_file(
                    batch, response_format
                )
                for batch in newly_completed_batches
            ]
            await asyncio.gather(*tasks)

            if len(completed_batches) < len(self.batch_ids):
                logger.info(
                    f"Batches fully finished: {len(completed_batches)}/{len(self.batch_ids)} Requests completed: {pbar.n}/{total_requests}"
                )
                logger.info(f"Sleeping for {self.check_interval} seconds...")
                await asyncio.sleep(self.check_interval)

        pbar.close()
        self.batches = completed_batches.values()

    async def download_batch_to_generic_responses_file(
        self,
        batch,
        response_format: Optional[Type[BaseModel]],
    ) -> str:
        """Download the result of a completed batch to file.

        Args:
            batch: The batch object to download results from.

        Returns:
            str: Path to the downloaded result file.
        """
        if batch.status == "completed" and batch.output_file_id:
            file_content = await self.client.files.content(batch.output_file_id)
        elif batch.status == "failed" and batch.error_file_id:
            file_content = await self.client.files.content(batch.error_file_id)
        elif batch.status == "failed" and not batch.error_file_id:
            errors = [str(error) for error in batch.errors.data]
            logger.warning(
                f"Batch {batch.id} failed\n"
                f"Batch errors: {'\n'.join(errors)}"
            )
            return None
        elif batch.status == "cancelled" or batch.status == "expired":
            logger.warning(f"Batch {batch.id} was cancelled or expired")
            return None

        # Naming is consistent with the request file (e.g. requests_0.jsonl -> responses_0.jsonl)
        request_file = self.batch_id_to_request_file_name[batch.id]
        request_file_idx = request_file.split("/")[-1].split("_", 1)[1]
        response_file = f"{self.working_dir}/responses_{request_file_idx}"

        generic_request_map = {}
        with open(request_file, "r") as f:
            for line in f:
                generic_request = GenericRequest.model_validate_json(line)
                generic_request_map[generic_request.original_row_idx] = (
                    generic_request
                )

        with open(response_file, "w") as f:
            for raw_response in file_content.text.splitlines():
                generic_request = generic_request_map[
                    int(raw_response["custom_id"])
                ]

                generic_response = GenericResponse(
                    raw_response=raw_response,
                    raw_request=None,
                    generic_request=generic_request,
                )

                # TODO(Ryan): Add more specific error handling
                status_code = raw_response["response"]["status_code"]
                if status_code != 200:
                    logger.warning(
                        f"Request {generic_request} failed with status code {status_code}"
                    )
                    generic_response.response_errors = [
                        f"Request {generic_request} failed with status code {status_code}"
                    ]
                else:
                    # NOTE(Ryan): can we actually parse the response into a an OpenAI ChatCompletions object? Easier to access fields?
                    # TODO(Ryan): if you add token tokens to generic response
                    content = raw_response["response"]["body"]["choices"][0][
                        "message"
                    ]["content"]

                    if response_format:
                        content = json.loads(content)

                    generic_response.response_message = content

                f.write(
                    json.dumps(generic_response.model_dump(), default=str)
                    + "\n"
                )
        return response_file<|MERGE_RESOLUTION|>--- conflicted
+++ resolved
@@ -216,15 +216,10 @@
             working_dir, check_interval=self.check_interval
         )
 
-<<<<<<< HEAD
-        run_in_event_loop(
-=======
         # NOTE(Ryan): If we allow for multiple heterogeneous requests per dataset row, we will need to update this.
         total_requests = 1 if dataset is None else len(dataset)
 
-        loop = get_or_create_event_loop()
-        loop.run_until_complete(
->>>>>>> bb5edc3d
+        run_in_event_loop(
             batch_watcher.watch(
                 prompt_formatter.response_format, total_requests
             )
@@ -356,10 +351,10 @@
         elif batch.status == "failed" and batch.error_file_id:
             file_content = await self.client.files.content(batch.error_file_id)
         elif batch.status == "failed" and not batch.error_file_id:
-            errors = [str(error) for error in batch.errors.data]
+            errors = "\n".join([str(error) for error in batch.errors.data])
             logger.warning(
                 f"Batch {batch.id} failed\n"
-                f"Batch errors: {'\n'.join(errors)}"
+                f"Batch errors: {errors}"
             )
             return None
         elif batch.status == "cancelled" or batch.status == "expired":
