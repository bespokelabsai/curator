--- conflicted
+++ resolved
@@ -232,12 +232,9 @@
                 else:
                     response_message_raw = ""
 
-<<<<<<< HEAD
-=======
             # Get stop reason
             finish_reason = response_body.get("stop_reason", "unknown")
 
->>>>>>> efc5f5d0
             usage = response_body.get("usage", {})
 
             token_usage = TokenUsage(
@@ -265,11 +262,6 @@
         else:
             raise ValueError(f"Unknown result type: {result_type}")
 
-<<<<<<< HEAD
-        # Get stop reason
-        finish_reason = response_body.get("stop_reason", "unknown")
-=======
->>>>>>> efc5f5d0
         finish_reason = map_finish_reason(finish_reason)
         return GenericResponse(
             response_message=response_message,
