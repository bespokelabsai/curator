import typing as t

import instructor
import litellm
from anthropic import AsyncAnthropic
from anthropic.types.messages import MessageBatch, MessageBatchRequestCounts
from anthropic.types.shared.not_found_error import NotFoundError
from litellm.litellm_core_utils.core_helpers import map_finish_reason

from bespokelabs.curator.log import logger
from bespokelabs.curator.misc import safe_model_dump
from bespokelabs.curator.request_processor.batch.base_batch_request_processor import BaseBatchRequestProcessor
from bespokelabs.curator.request_processor.config import BatchRequestProcessorConfig
from bespokelabs.curator.types.generic_batch import GenericBatch, GenericBatchRequestCounts, GenericBatchStatus
from bespokelabs.curator.types.generic_request import GenericRequest
from bespokelabs.curator.types.generic_response import GenericResponse
from bespokelabs.curator.types.token_usage import TokenUsage


class AnthropicBatchRequestProcessor(BaseBatchRequestProcessor):
    """Anthropic-specific implementation of the BatchRequestProcessor.

    This class handles batch processing of requests using Anthropic's API, including
    file uploads, batch submissions, and result retrieval. Supports message batches
    with limitations defined in Anthropic's documentation.

    Information about limits:
    https://docs.anthropic.com/en/api/creating-message-batches
    https://docs.anthropic.com/en/docs/build-with-claude/message-batches#batch-limitations

    Attributes:
        client: AsyncAnthropic client instance for making API calls.
        web_dashboard: URL to Anthropic's web dashboard for batch monitoring.
    """

    def __init__(self, config: BatchRequestProcessorConfig) -> None:
        """Initialize the AnthropicBatchRequestProcessor."""
        super().__init__(config)
        if self.config.base_url is None:
            self.client = AsyncAnthropic(max_retries=self.config.max_retries)
        else:
            self.client = AsyncAnthropic(max_retries=self.config.max_retries, base_url=self.config.base_url)
        self.web_dashboard = "https://console.anthropic.com/settings/workspaces/default/batches"

    @property
    def backend(self):
        """Backend property."""
        return "anthropic"

    @property
    def max_requests_per_batch(self) -> int:
        """Maximum number of requests allowed in a single Anthropic batch.

        Returns:
            int: The maximum number of requests (100,000) per batch.
        """
        return 100_000

    @property
    def max_bytes_per_batch(self) -> int:
        """Maximum size in bytes allowed for a single Anthropic batch.

        Returns:
            int: The maximum batch size (256 MB) in bytes.
        """
        return 256 * 1024 * 1024  # 256 MB

    @property
    def max_concurrent_batch_operations(self) -> int:
        """Maximum number of concurrent batch operations allowed.

        Set to 100 to avoid hitting undocumented rate limits in the batch operation APIs.

        Returns:
            int: The maximum number of concurrent operations (100).
        """
        return 100

    def parse_api_specific_request_counts(self, request_counts: MessageBatchRequestCounts, request_file: t.Optional[str] = None) -> GenericBatchRequestCounts:
        """Converts Anthropic-specific request counts to generic format.

        Reference implementation:
        https://github.com/anthropics/anthropic-sdk-python/blob/e7c5fd1cf9226d73122870d07906664696da3ab8/src/anthropic/types/beta/messages/beta_message_batch_request_counts.py#L9

        Handles the following Anthropic request count statuses:
        - processing: Requests still being processed
        - canceled: Requests that were canceled
        - errored: Requests that failed with errors
        - expired: Requests that timed out
        - succeeded: Successfully completed requests

        Args:
            request_counts: Anthropic's MessageBatchRequestCounts object.
            request_file: Optional path to the request file.

        Returns:
            GenericBatchRequestCounts: Standardized request count format.
        """
        failed = request_counts.canceled + request_counts.errored + request_counts.expired
        succeeded = request_counts.succeeded
        processing = request_counts.processing
        return GenericBatchRequestCounts(
            failed=failed,
            succeeded=succeeded,
            total=processing + succeeded + failed,
            raw_request_counts_object=request_counts.model_dump(),
        )

    def parse_api_specific_batch_object(self, batch: MessageBatch, request_file: str | None = None) -> GenericBatch:
        """Converts an Anthropic batch object to generic format.

        Reference implementations:
        - Batch Status: https://github.com/anthropics/anthropic-sdk-python/blob/e7c5fd1cf9226d73122870d07906664696da3ab8/src/anthropic/types/beta/messages/beta_message_batch.py#L53
        - Timing: https://github.com/anthropics/anthropic-sdk-python/blob/e7c5fd1cf9226d73122870d07906664696da3ab8/src/anthropic/types/beta/messages/beta_message_batch.py#L20-L51

        Maps Anthropic-specific batch statuses and timing information to our
        standardized GenericBatch format.

        Batch statuses:
        - in_progress: Batch is currently processing
        - canceling: Batch is being canceled
        - ended: Batch has completed (success or failure)

        Timing fields:
        - created_at: When the batch was created
        - cancel_initiated_at: When cancellation was requested
        - archived_at: When the batch was archived
        - ended_at: When processing completed
        - expires_at: When the batch will expire

        Args:
            batch: Anthropic's MessageBatch object.
            request_file: Optional path to the request file.

        Returns:
            GenericBatch: Standardized batch object.

        Raises:
            ValueError: If the batch status is unknown.
        """
        if batch.processing_status in ["cancelling", "in_progress"]:
            status = GenericBatchStatus.SUBMITTED.value
        elif batch.processing_status in ["ended"]:
            status = GenericBatchStatus.FINISHED.value
        else:
            raise ValueError(f"Unknown batch status: {batch.processing_status}")

        return GenericBatch(
            request_file=request_file,
            id=batch.id,
            created_at=batch.created_at,
            finished_at=batch.ended_at,
            status=status,
            api_key_suffix=self.client.api_key[-4:],
            request_counts=self.parse_api_specific_request_counts(batch.request_counts),
            raw_batch=batch.model_dump(),
            raw_status=batch.processing_status,
        )

    def create_api_specific_request_batch(self, generic_request: GenericRequest) -> dict:
        """Creates an API-specific request body from a generic request.

        Transforms a GenericRequest into the format expected by Anthropic's batch API.
        Combines and constructs a system message with schema and instructions using
        the instructor package for JSON response formatting.

        Args:
            generic_request: The generic request object containing model, messages,
                and optional response format.

        Returns:
            dict: API specific request body formatted for Anthropic's batch API,
                including custom_id and request parameters.
        """
        _, kwargs = instructor.handle_response_model(
            self.prompt_formatter.response_format,  # Use the object instead of the dict
            mode=instructor.Mode.ANTHROPIC_JSON,
            messages=generic_request.messages,
        )

        return {
            "custom_id": str(generic_request.original_row_idx),
            "params": {
                "model": generic_request.model,
                "max_tokens": litellm.get_max_tokens(self.config.model),
                **kwargs,  # contains 'system' and 'messages'
                **generic_request.generation_params,  # contains 'temperature', 'top_p', etc.
            },
        }

    def parse_api_specific_response(
        self,
        raw_response: dict,
        generic_request: GenericRequest,
        batch: GenericBatch,
    ) -> GenericResponse:
        """Parses an Anthropic API response into generic format.

        Processes the raw response from Anthropic's batch API, handling both
        successful and failed responses, including token usage and cost calculation.
        For batch requests, a 50% discount is applied to the cost.

        Args:
            raw_response: Raw response dictionary from Anthropic's API.
            generic_request: Original generic request object.
            batch: The batch object containing timing information.

        Returns:
            GenericResponse: Standardized response object with parsed message,
                errors, token usage, and cost information.
        """
        result_type = raw_response["result"]["type"]

        token_usage = None
        cost = None
        response_message = None
<<<<<<< HEAD
        finish_reason = "unknown"
=======
        response_body = {}

>>>>>>> 7b580dd3
        if result_type == "succeeded":
            response_body = raw_response["result"]["message"]
            if self.config.return_completions_object:
                response_message_raw = response_body
            else:
                content_blocks = response_body.get("content", [])
                if content_blocks:
                    for block in content_blocks:
                        if block.get("type") == "text":
                            response_message_raw = block.get("text", "")
                            break
                    else:
                        response_message_raw = str(content_blocks)
                else:
                    response_message_raw = ""

<<<<<<< HEAD
            # Get stop reason
            finish_reason = response_body.get("stop_reason", "unknown")

            usage = response_body.get("usage", {})
=======
            usage = response_body.get(
                "usage",
            )
>>>>>>> 7b580dd3

            token_usage = TokenUsage(
                prompt_tokens=usage.get("input_tokens", 0),
                completion_tokens=usage.get("output_tokens", 0),
                total_tokens=usage.get("input_tokens", 0) + usage.get("output_tokens", 0),
            )
            response_message, response_errors = self.prompt_formatter.parse_response_message(response_message_raw)

            all_text_response = ""
            for msg in response_body["content"]:
<<<<<<< HEAD
                all_text_response += msg.get("text", "")
                all_text_response += msg.get("thinking", "")
=======
                all_text_response += msg.get("text") or ""
                all_text_response += msg.get("thinking") or ""
>>>>>>> 7b580dd3

            # TODO we should directly use the token counts returned by anthropic in the response...
            cost = self._cost_processor.cost(model=self.config.model, prompt=str(generic_request.messages), completion=all_text_response)

        elif result_type == "errored":
            error = raw_response["result"]["error"]
            logger.warning(f"custom_id {raw_response['custom_id']} result was '{result_type}' with error '{error}'")
            response_errors = [str(error)]
        elif result_type == "expired" or result_type == "canceled":
            logger.warning(f"custom_id {raw_response['custom_id']} result was '{result_type}'")
            response_errors = [f"Request {result_type}"]
        else:
            raise ValueError(f"Unknown result type: {result_type}")

<<<<<<< HEAD
=======
        # Get stop reason
        finish_reason = response_body.get("stop_reason", "unknown")
>>>>>>> 7b580dd3
        finish_reason = map_finish_reason(finish_reason)
        return GenericResponse(
            response_message=response_message,
            response_errors=response_errors,
            raw_response=raw_response,
            raw_request=None,
            generic_request=generic_request,
            created_at=batch.created_at,
            finished_at=batch.finished_at,
            token_usage=token_usage,
            response_cost=cost,
            finish_reason=finish_reason,
        )

    async def submit_batch(self, requests: list[dict], metadata: dict) -> GenericBatch:
        """Handles the complete batch submission process.

        Args:
            requests (list[dict]): List of API-specific requests to submit
            metadata (dict): Metadata to be included with the batch

        Returns:
            Batch: The created batch object from OpenAI

        Side Effects:
            - Updates tracker with submitted batch status
        """
        async with self.semaphore:
            batch = await self.client.messages.batches.create(requests=requests)
            return self.parse_api_specific_batch_object(batch, request_file=metadata["request_file"])

    async def retrieve_batch(self, batch: GenericBatch) -> GenericBatch:
        """Retrieves the current status of a batch from Anthropic's API.

        Args:
            batch: The batch object to retrieve status for.

        Returns:
            GenericBatch: Updated batch object with current status.
            None: If the batch is not found or inaccessible.

        Side Effects:
            - Logs warnings if batch is not found or inaccessible.
        """
        async with self.semaphore:
            try:
                batch = await self.client.messages.batches.retrieve(batch.id)
            except NotFoundError:
                logger.warning(f"batch object {batch.id} not found. Your API key (***{self.client.api_key[-4:]}) might not have access to this batch.")
                return None
            request_file = self.tracker.submitted_batches[batch.id].request_file
            return self.parse_api_specific_batch_object(batch, request_file=request_file)

    async def download_batch(self, batch: GenericBatch) -> list[dict] | None:
        """Downloads the results of a completed batch.

        Args:
            batch: The batch object to download results for.

        Returns:
            list[dict]: List of response dictionaries.
            None: If download fails.

        Side Effects:
            - Streams results from Anthropic's API.
            - Converts each result to a dictionary format.
        """
        async with self.semaphore:
            MessageBatch.model_validate(batch.raw_batch)
            responses = []
            results_stream = await self.client.messages.batches.results(batch.id)
            async for result in results_stream:
                responses.append(safe_model_dump(result))
            return responses

    async def cancel_batch(self, batch: GenericBatch) -> GenericBatch:
        """Cancels a running batch job.

        Args:
            batch: The batch object to cancel.

        Returns:
            GenericBatch: Updated batch object after cancellation attempt.

        Side Effects:
            - Attempts to cancel the batch with Anthropic's API.
            - Logs success or failure of cancellation.
            - Updates batch status in generic format.

        Note:
            Cannot cancel already ended batches.
        """
        async with self.semaphore:
            request_file = self.tracker.submitted_batches[batch.id].request_file
            batch_object = await self.retrieve_batch(batch)
            if batch_object.status == "ended":
                logger.warning(f"Batch {batch.id} is already ended, cannot cancel")
                return self.parse_api_specific_batch_object(batch_object, request_file=request_file)
            try:
                await self.client.messages.batches.cancel(batch.id)
                logger.info(f"Successfully cancelled batch: {batch.id}")
                return self.parse_api_specific_batch_object(batch_object, request_file=request_file)
            except Exception as e:
                error_msg = str(e)
                logger.error(f"Failed to cancel batch {batch.id}: {error_msg}")
                return self.parse_api_specific_batch_object(batch_object, request_file=request_file)<|MERGE_RESOLUTION|>--- conflicted
+++ resolved
@@ -214,12 +214,8 @@
         token_usage = None
         cost = None
         response_message = None
-<<<<<<< HEAD
         finish_reason = "unknown"
-=======
-        response_body = {}
-
->>>>>>> 7b580dd3
+
         if result_type == "succeeded":
             response_body = raw_response["result"]["message"]
             if self.config.return_completions_object:
@@ -236,16 +232,10 @@
                 else:
                     response_message_raw = ""
 
-<<<<<<< HEAD
             # Get stop reason
             finish_reason = response_body.get("stop_reason", "unknown")
 
             usage = response_body.get("usage", {})
-=======
-            usage = response_body.get(
-                "usage",
-            )
->>>>>>> 7b580dd3
 
             token_usage = TokenUsage(
                 prompt_tokens=usage.get("input_tokens", 0),
@@ -256,13 +246,8 @@
 
             all_text_response = ""
             for msg in response_body["content"]:
-<<<<<<< HEAD
                 all_text_response += msg.get("text", "")
                 all_text_response += msg.get("thinking", "")
-=======
-                all_text_response += msg.get("text") or ""
-                all_text_response += msg.get("thinking") or ""
->>>>>>> 7b580dd3
 
             # TODO we should directly use the token counts returned by anthropic in the response...
             cost = self._cost_processor.cost(model=self.config.model, prompt=str(generic_request.messages), completion=all_text_response)
@@ -277,11 +262,6 @@
         else:
             raise ValueError(f"Unknown result type: {result_type}")
 
-<<<<<<< HEAD
-=======
-        # Get stop reason
-        finish_reason = response_body.get("stop_reason", "unknown")
->>>>>>> 7b580dd3
         finish_reason = map_finish_reason(finish_reason)
         return GenericResponse(
             response_message=response_message,
