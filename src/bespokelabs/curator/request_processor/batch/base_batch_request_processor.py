import asyncio
import json
import os
from abc import abstractmethod
from collections import Counter
from typing import Optional

import aiofiles

from bespokelabs.curator.log import logger
from bespokelabs.curator.request_processor.base_request_processor import BaseRequestProcessor
from bespokelabs.curator.request_processor.config import BatchRequestProcessorConfig
from bespokelabs.curator.request_processor.event_loop import run_in_event_loop
from bespokelabs.curator.status_tracker.batch_status_tracker import BatchStatusTracker
from bespokelabs.curator.types.generic_batch import GenericBatch, GenericBatchRequestCounts, GenericBatchStatus
from bespokelabs.curator.types.generic_request import GenericRequest
from bespokelabs.curator.types.generic_response import GenericResponse
from bespokelabs.curator.types.token_usage import _TokenUsage


class BaseBatchRequestProcessor(BaseRequestProcessor):
    """Abstract base class for processing batched API requests.

    This class provides the core functionality for submitting, tracking, and managing
    batch requests across different LLM API providers. It handles file operations,
    request tracking, batch status management, and response processing.

    The batch processing workflow:
    1. Load or initialize batch status tracker
    2. Submit requests in batches to API
    3. Monitor batch processing status
    4. Download and process completed batches
    5. Handle failures and retries

    Attributes:
        working_dir (str): Directory for storing batch-related files.
        prompt_formatter (PromptFormatter): Formatter for structuring prompts.
        tracker (BatchStatusTracker): Tracks status of submitted batches.
        batch_objects_file (str): Path to file storing batch objects.
        semaphore (asyncio.Semaphore): Controls concurrent batch operations.

    Note:
        Subclasses must implement abstract methods to provide API-specific
        functionality while maintaining consistent batch processing behavior.
    """

    def __init__(self, config: BatchRequestProcessorConfig):
        """Initialize the batch request processor.

        Args:
            config: Configuration object containing batch processing parameters.
        """
        super().__init__(config)
        self._tracker_console = None

    @property
    def backend(self) -> str:
        """Backend property."""
        return "base"

    @property
    def compatible_provider(self) -> str:
        """Compatible provider property."""
        return self.backend

    def requests_to_responses(self, generic_request_files: list[str]) -> None:
        """Process multiple request files using batch API operations.

        Orchestrates the complete batch processing workflow:
        1. Validates batch size limits
        2. Initializes concurrent operation controls
        3. Submits requests in batches
        4. Monitors and processes batch results

        Args:
            generic_request_files: List of paths to files containing requests.

        Raises:
            ValueError: If batch size exceeds API limits.
            RuntimeError: If batch processing fails or no successful responses.

        Side Effects:
            - Creates batch tracking files in working directory
            - Updates progress bars for batch submission and processing
            - Generates response files for completed batches
        """
        self.semaphore = asyncio.Semaphore(self.max_concurrent_batch_operations)
        self._batch_objects_file_lock = asyncio.Lock()
        self.batch_objects_file = os.path.join(self.working_dir, "batch_objects.jsonl")

        self._attempt_loading_batch_status_tracker(generic_request_files)

        run_in_event_loop(self.submit_batches_from_request_files(generic_request_files))
        run_in_event_loop(self.poll_and_process_batches())
        self.tracker.stop_tracker()

    @property
    @abstractmethod
    def max_requests_per_batch(self) -> int:
        """Maximum number of requests allowed in a single batch.

        This property must be implemented by subclasses to specify their
        API-specific batch size limits.

        Returns:
            int: Maximum number of requests that can be included in one batch.

        Note:
            This limit is enforced during batch creation to prevent API errors.
        """
        pass

    @property
    @abstractmethod
    def max_bytes_per_batch(self) -> int:
        """Maximum size in bytes allowed for a single batch.

        This property must be implemented by subclasses to specify their
        API-specific batch size limits in bytes.

        Returns:
            int: Maximum allowed size of a batch in bytes.

        Note:
            This limit is enforced during batch file creation to prevent API errors.
        """
        pass

    @property
    @abstractmethod
    def max_concurrent_batch_operations(self) -> int:
        """Maximum number of concurrent batch operations allowed.

        This property must be implemented by subclasses to specify their
        API-specific concurrency limits for batch operations.

        Returns:
            int: Maximum number of batch operations that can run concurrently.

        Note:
            This limit is enforced via semaphore during batch operations.
        """
        pass

    @abstractmethod
    async def submit_batch(self, requests: list[dict], metadata: Optional[dict] = None) -> GenericBatch:
        """Submit a batch of requests to the API provider.

        Args:
            requests: List of API-specific request dictionaries.
            metadata: Optional metadata to associate with the batch.

        Returns:
            GenericBatch: Standardized batch object with submission details.

        Note:
            Implementation must use self.semaphore for concurrency control.
        """
        pass

    @abstractmethod
    async def retrieve_batch(self, batch: GenericBatch) -> GenericBatch:
        """Retrieve current status of a submitted batch.

        Args:
            batch: The batch object to check status for.

        Returns:
            GenericBatch: Updated batch object with current status.

        Note:
            Implementation must use self.semaphore for concurrency control.
        """
        pass

    @abstractmethod
    async def cancel_batch(self, batch: GenericBatch) -> GenericBatch:
        """Cancel a running batch job.

        Args:
            batch: The batch object to cancel.

        Returns:
            GenericBatch: Updated batch object after cancellation attempt.

        Note:
            Implementation must use self.semaphore for concurrency control.
        """
        pass

    @abstractmethod
    async def download_batch(self, batch: GenericBatch) -> str | None:
        """Download results of a completed batch.

        Args:
            batch: The completed batch object to download.

        Returns:
            str | None: Raw response content if successful, None if failed.

        Note:
            Implementation should handle API-specific result formats.
        """
        pass

    @abstractmethod
    def parse_api_specific_response(
        self,
        raw_response: dict,
        generic_request: GenericRequest,
        batch: GenericBatch,
    ) -> GenericResponse:
        """Parse API-specific response into standardized format.

        Args:
            raw_response: Raw response dictionary from API.
            generic_request: Original generic request object.
            batch: Batch object containing context information.

        Returns:
            GenericResponse: Standardized response object.

        Note:
            Should handle both successful and failed responses.
        """
        pass

    @abstractmethod
    def create_api_specific_request_batch(self, generic_request: GenericRequest) -> dict:
        """Convert generic request to API-specific format.

        Args:
            generic_request: Standardized request object.

        Returns:
            dict: API-specific request dictionary.

        Note:
            Must format request according to API provider requirements.
        """
        pass

    @abstractmethod
    def parse_api_specific_batch_object(self, batch: object, request_file: str | None = None) -> GenericBatch:
        """Convert API-specific batch object to generic format.

        Args:
            batch: API-specific batch object.
            request_file: Optional path to associated request file.

        Returns:
            GenericBatch: Standardized batch object.
        """
        pass

    @abstractmethod
    def parse_api_specific_request_counts(self, request_counts: object, request_file: Optional[str] = None) -> GenericBatchRequestCounts:
        """Convert API-specific request counts to generic format.

        Args:
            request_counts: API-specific request count object.
            request_file: Path to associated request file.

        Returns:
            GenericBatchRequestCounts: Standardized request count object.
        """
        pass

    def validate_config(self):
        """Validate batch request processor configuration.

        Ensures that configuration parameters are set correctly for batch processing.

        Raises:
            ValueError: If configuration parameters are invalid
        """
        if self.config.batch_size > self.max_requests_per_batch:
            raise ValueError(
                f"batch_size {self.config.batch_size} is greater than the maximum of "
                f"{self.max_requests_per_batch:,} requests per batch that {self.__class__.__name__} supports. "
                f"Please set your batch_size to be less than or equal to {self.max_requests_per_batch:,}."
            )

    def _attempt_loading_batch_status_tracker(self, request_files: set[str]):
        """Load existing batch status tracker or create new one.

        Args:
            request_files: Set of paths to request files to track.

        Side Effects:
            - Loads tracker from batch_objects_file if it exists
            - Creates new tracker if file doesn't exist
            - Sets self.tracker with loaded/created tracker
        """
        if os.path.exists(self.batch_objects_file):
            with open(self.batch_objects_file, "r") as f:
                self.tracker = BatchStatusTracker.model_validate_json(f.read())
                self.tracker.viewer_client = self._viewer_client  # Note that viewer_client is not serialized
            logger.info(f"Loaded existing tracker from {self.batch_objects_file}")
        else:
            self.tracker = BatchStatusTracker(
                unsubmitted_request_files=set(request_files),
                viewer_client=self._viewer_client,
<<<<<<< HEAD
                compatible_provider=self.compatible_provider,
                model=self.prompt_formatter.model_name,
                n_total_requests=self.total_requests,
                completion_window=self.config.completion_window,
=======
            )

        self.tracker.model = self.prompt_formatter.model_name
        self.tracker.n_total_requests = self.total_requests
        self.set_model_cost()

    def set_model_cost(self):
        """Set cost information for the current model."""
        # Set cost information if available
        if self.prompt_formatter.model_name in model_cost:
            # Batch requests are 50% cheaper
            self.tracker.input_cost_per_million = (model_cost[self.prompt_formatter.model_name]["input_cost_per_token"] * 1_000_000) * 0.5
            self.tracker.output_cost_per_million = (model_cost[self.prompt_formatter.model_name]["output_cost_per_token"] * 1_000_000) * 0.5
        else:
            from bespokelabs.curator.cost import external_model_cost

            self.tracker.input_cost_per_million = (
                external_model_cost(self.prompt_formatter.model_name, provider=self.compatible_provider, completion_window=self.config.completion_window)[
                    "input_cost_per_token"
                ]
                * 1_000_000
            )
            self.tracker.output_cost_per_million = (
                external_model_cost(self.prompt_formatter.model_name, provider=self.compatible_provider, completion_window=self.config.completion_window)[
                    "output_cost_per_token"
                ]
                * 1_000_000
>>>>>>> 6cf2885d
            )

        # Start the tracker with the console from constructor
        self.tracker.start_tracker(self._tracker_console)

    async def update_batch_objects_file(self):
        """Update batch objects file with current tracker state.

        Side Effects:
            - Writes current tracker state to batch_objects_file
            - Uses file lock to prevent concurrent writes
        """
        async with self._batch_objects_file_lock:
            with open(self.batch_objects_file, "w") as f:
                f.write(self.tracker.model_dump_json())

    def create_batch_file(self, api_specific_requests: list[dict]) -> str:
        """Create a batch file from API-specific requests.

        Validates request count and file size against API limits before creating
        the batch file content.

        Args:
            api_specific_requests: List of API-specific request dictionaries.

        Returns:
            str: Encoded file content ready for API upload.

        Raises:
            ValueError: If batch exceeds request count or size limits.

        Side Effects:
            - Logs debug information about batch file size
        """
        n_requests = len(api_specific_requests)
        if n_requests > self.max_requests_per_batch:
            raise ValueError(
                f"Batch file contains {n_requests:,} requests, "
                f"which is more than the maximum of {self.max_requests_per_batch:,} requests per batch that {self.__class__.__name__} supports. "
                f"Preventing batch submission. Please reduce `batch_size`."
            )

        # Join requests with newlines and encode to bytes for upload
        file_content = "\n".join(json.dumps(r) for r in api_specific_requests).encode()
        file_content_size = len(file_content)
        logger.debug(f"Batch file content size: {file_content_size / (1024 * 1024):.2f} MB ({file_content_size:,} bytes)")
        if file_content_size > self.max_bytes_per_batch:
            raise ValueError(
                f"Batch file content size {file_content_size:,} bytes "
                f"is greater than the maximum of {self.max_bytes_per_batch:,} bytes per batch that {self.__class__.__name__} supports. "
                f"Please reduce your batch size or request content size (via prompt_func and response_format)."
            )
        return file_content

    async def submit_batch_from_request_file(
        self,
        request_file: str,
        completed_request_ids: set[int],
    ):
        """Submit a batch of requests from a file.

        Reads requests from file, converts them to API-specific format,
        and submits them as a batch.

        Args:
            request_file: Path to file containing request data.
            completed_request_ids: Set of request IDs that have already been completed
                and should be skipped.

        Side Effects:
            - Updates batch submission progress bar
            - Updates tracker with submitted batch status
            - Creates batch metadata with request file path
            - Updates batch objects file
        """
        metadata = {"request_file": request_file}
        requests = self.requests_from_generic_request_file(request_file, completed_request_ids)
        batch = await self.submit_batch(requests, metadata)
        self.tracker.mark_as_submitted(batch, len(requests))
        await self.update_batch_objects_file()

    def requests_from_generic_request_file(self, request_file: str, completed_request_ids: set[int]) -> list[dict]:
        """Reads and converts generic requests from a file into API-specific request format.

        Args:
            request_file (str): Path to the file containing generic requests in JSONL format.
            completed_request_ids (set[int]): Set of request IDs that already have responses, these will be skipped
        Returns:
            list[dict]: API-specific request bodies ready for submission.

        Side Effects:
            - Reads from request file on disk
        """
        api_specific_requests = []

        with open(request_file, "r") as file:
            for line in file:
                request = GenericRequest.model_validate_json(line.strip())
                if request.original_row_idx in completed_request_ids:
                    continue
                api_specific_request = self.create_api_specific_request_batch(request)
                api_specific_requests.append(api_specific_request)

        return api_specific_requests

    async def generic_response_file_from_responses(self, responses: list[dict], batch: GenericBatch) -> str | None:
        """Process API responses and create generic response file.

        Converts API-specific responses to GenericResponse objects and writes them
        to a response file. Handles successful and failed responses, including
        token usage tracking and cost calculation.

        Args:
            responses: List of raw API response dictionaries.
            batch: Batch object containing request metadata.

        Returns:
            str | None: Path to created response file, or None if creation failed.

        Side Effects:
            - Creates response file from request file name
            - Writes GenericResponse objects in JSONL format
            - Calculates costs with batch discount
            - Handles failed requests with error details
            - Updates tracker with token usage and cost stats
        """
        request_file = batch.request_file
        request_dir = os.path.dirname(request_file)
        request_filename = os.path.basename(request_file)
        response_filename = request_filename.replace("requests_", "responses_")
        response_file = os.path.join(request_dir, response_filename)

        # Load generic requests from request file
        generic_request_map = {}
        with open(request_file, "r") as f:
            for line in f:
                generic_request = GenericRequest.model_validate_json(line)
                generic_request_map[generic_request.original_row_idx] = generic_request

        # Track total token usage and cost for this batch
        total_token_usage = _TokenUsage(input=0, output=0)
        total_cost = 0.0

        # appending allows for the resubmitted resumed batch

        stream_response_tasks = []
        invalid_finish_responses = []
        failed_processed_responses = []
        async with aiofiles.open(response_file, "a") as f:
            for raw_response in responses:
                request_idx = int(raw_response["custom_id"])
                generic_request = generic_request_map[request_idx]
                generic_response = self.parse_api_specific_response(raw_response, generic_request, batch)

                if generic_response.finish_reason in self.config.invalid_finish_reasons:
                    invalid_finish_responses.append(
                        {
                            "request_id": request_idx,
                            "finish_reason": generic_response.finish_reason,
                        }
                    )
                    continue

                processed_responses = self._process_response(generic_response)
                generic_response.parsed_response_message = processed_responses
                if processed_responses is None:
                    failed_processed_responses.append(request_idx)
                    continue

                # Write response to file
                response_dump = generic_response.model_dump(mode="json")
                r = json.dumps(response_dump, default=str)
                await f.write(r + "\n")

                # Update token and cost totals
                if generic_response.token_usage:
                    total_token_usage.input += generic_response.token_usage.input
                    total_token_usage.output += generic_response.token_usage.output
                if generic_response.response_cost:
                    total_cost += generic_response.response_cost

                # Stream responses to viewer client
                idx = self.tracker.num_parsed_responses
                self.tracker.num_parsed_responses = idx + len(processed_responses)
                stream_response_tasks.append(self.viewer_client.stream_response(json.dumps(response_dump), idx))

        await asyncio.gather(*stream_response_tasks)
        if failed_processed_responses:
            logger.warning(f"Batch {batch.id} has {len(failed_processed_responses)} failed responses due to parse function errors.")

        if invalid_finish_responses:
            logger.warning(f"Batch {batch.id} has {len(invalid_finish_responses)} invalid finish responses. Please check the logs above for details.")
            invalid_finish_reasons = dict(Counter([response["finish_reason"] for response in invalid_finish_responses]))
            logger.warning(f"Invalid finish responses: {invalid_finish_reasons}")

        # Update tracker with token usage and cost stats
        self.tracker.update_token_and_cost(total_token_usage, total_cost)
        await self.viewer_client.session_completed()
        return response_file

    async def submit_batches_from_request_files(
        self,
        request_files: set[str],
    ):
        """Submit multiple request files as batches to API.

        Manages the complete batch submission workflow including tracking,
        progress monitoring, and concurrent submission of multiple files.

        Args:
            request_files: Set of paths to request files to process.

        Side Effects:
            - Loads or creates batch status tracker
            - Updates tracker with batch statuses
            - Creates and updates batch submission progress bar
            - Submits batches concurrently using asyncio
            - Updates batch objects file
        """
        tasks = []

        # Update session status to inprogress
        await self._viewer_client.session_inprogress()

        # check existing response files for resuming
        for batch in self.tracker.downloaded_batches.values():
            response_file = batch.request_file.replace("requests_", "responses_")
            completed_request_ids, completed_parsed_responses = self.validate_existing_response_file(response_file)
            self.tracker.num_parsed_responses += completed_parsed_responses
            n_total_batch_requests = self.read_metadata_file(batch.request_file).get("num_jobs")
            if len(completed_request_ids) < n_total_batch_requests:
                tasks.append(self.submit_batch_from_request_file(batch.request_file, completed_request_ids))

        # submit full batches of unsubmitted request files
        for request_file in self.tracker.unsubmitted_request_files:
            tasks.append(self.submit_batch_from_request_file(request_file, set()))

        # exit early if no batches to submit
        if len(tasks) == 0:
            return

        await asyncio.gather(*tasks)
        assert self.tracker.unsubmitted_request_files == set()

    async def check_batch_status(self, batch: GenericBatch) -> GenericBatch | None:
        """Check current status of a batch job.

        Retrieves current batch status from API and updates tracking information.
        Handles batch completion detection and request count updates.

        Args:
            batch: The batch object to check status for.

        Returns:
            GenericBatch | None: Updated batch object if found, None if not found.

        Side Effects:
            - Updates tracker with current batch status
            - Updates request completion counts
            - Logs batch status and request counts
            - Marks completed batches as finished
        """
        async with self.semaphore:
            batch = await self.retrieve_batch(batch)
            if batch is not None:
                self.tracker.update_submitted(batch)

                n_succeeded_requests = batch.request_counts.succeeded
                n_failed_requests = batch.request_counts.failed
                n_total_requests = batch.request_counts.total

                logger.debug(
                    f"Batch {batch.id} status: {batch.raw_status} requests: "
                    f"{n_succeeded_requests}/{n_failed_requests}/{n_total_requests} "
                    "succeeded/failed/total"
                )

                if batch.status == GenericBatchStatus.FINISHED.value:
                    logger.debug(f"Batch {batch.id} finished with status: {batch.raw_status}")
                    self.tracker.mark_as_finished(batch)
                    await self.update_batch_objects_file()

    async def poll_and_process_batches(self) -> None:
        """Monitor and process batches until completion.

        Continuously polls batch status and downloads results when complete.
        Manages batch lifecycle including status checks, downloads, and error handling.

        Returns:
            None

        Raises:
            RuntimeError: If no batches complete successfully.

        Side Effects:
            - Creates and updates request progress bar
            - Updates batch tracker state
            - Downloads and processes completed batches
            - Creates response files for completed batches
            - Logs progress and status information
            - Sleeps between status checks
        """
        # loop until all batches have been returned
        all_response_files = []
        while self.tracker.n_submitted_batches + self.tracker.n_finished_batches > 0:
            # check batch status also updates the tracker
            status_tasks = [self.check_batch_status(batch) for batch in self.tracker.submitted_batches.values()]
            await asyncio.gather(*status_tasks)
            await self.update_batch_objects_file()

            download_tasks = [self.download_batch_to_response_file(batch) for batch in self.tracker.finished_batches.values()]
            # Failed downloads return None and print any errors that occurred
            all_response_files.extend(await asyncio.gather(*download_tasks))

            logger.debug(
                f"Batches returned: {self.tracker.n_finished_or_downloaded_batches:,}/{self.tracker.n_total_batches:,} "
                f"Requests completed: {self.tracker.n_finished_or_downloaded_succeeded_requests:,}/{self.tracker.n_total_requests:,}"
            )

            self.tracker.update_display()
            if self.tracker.n_submitted_batches + self.tracker.n_finished_batches > 0:
                logger.debug(f"Sleeping for {self.config.batch_check_interval} seconds...")
                await asyncio.sleep(self.config.batch_check_interval)

        response_files = filter(None, all_response_files)
        await self.viewer_client.close()
        if self.tracker.n_downloaded_batches == 0 or not response_files:
            raise RuntimeError(f"None of the submitted batches completed successfully. Please check the logs above and {self.web_dashboard} for errors.")

    async def download_batch_to_response_file(self, batch: GenericBatch) -> str | None:
        """Download and process completed batch results."""
        file_content = await self.download_batch(batch)

        if file_content is None:
            return None

        # Write responses to file and update stats
        response_file = await self.generic_response_file_from_responses(file_content, batch)

        logger.debug(f"Batch {batch.id} written to {response_file}")

        if self.config.delete_successful_batch_files:
            await self.delete_file(batch.input_file_id, self.semaphore)
            await self.delete_file(batch.output_file_id, self.semaphore)

        # Update tracker with downloaded batch
        self.tracker.mark_as_downloaded(batch)
        await self.update_batch_objects_file()

        return response_file

    async def cancel_batches(self):
        """Cancel all currently submitted batches.

        Attempts to cancel all batches that are currently in submitted state.
        Handles cases where no batches are submitted.

        Side Effects:
            - Attempts to cancel all submitted batches concurrently
            - Logs warning if no batches to cancel
            - Updates batch status through cancel_batch calls
        """
        if self.tracker.n_submitted_batches == 0:
            logger.warning("No batches to be cancelled, but cancel_batches=True.")
            return
        tasks = [self.cancel_batch(batch) for batch in self.tracker.submitted_batches.values()]
        await asyncio.gather(*tasks)<|MERGE_RESOLUTION|>--- conflicted
+++ resolved
@@ -301,12 +301,10 @@
             self.tracker = BatchStatusTracker(
                 unsubmitted_request_files=set(request_files),
                 viewer_client=self._viewer_client,
-<<<<<<< HEAD
                 compatible_provider=self.compatible_provider,
                 model=self.prompt_formatter.model_name,
                 n_total_requests=self.total_requests,
                 completion_window=self.config.completion_window,
-=======
             )
 
         self.tracker.model = self.prompt_formatter.model_name
@@ -334,7 +332,6 @@
                     "output_cost_per_token"
                 ]
                 * 1_000_000
->>>>>>> 6cf2885d
             )
 
         # Start the tracker with the console from constructor
