--- conflicted
+++ resolved
@@ -325,88 +325,8 @@
             )
         )
 
-<<<<<<< HEAD
         # Restore pbar if needed
         self.pbar = temp_pbar
-=======
-    def __del__(self):
-        """Ensure live display is stopped on deletion."""
-        if hasattr(self, "_live"):
-            self._live.stop()
-
-    def update_display(self):
-        """Update statistics with token usage and cost information."""
-        # Update main progress bar
-        self._progress.update(
-            self._task_id,
-            completed=self.n_downloaded_succeeded_requests + self.n_downloaded_failed_requests,
-        )
-
-        # Calculate stats
-        n_submitted_requests = self.n_total_requests - (self.n_downloaded_succeeded_requests + self.n_downloaded_failed_requests)
-        n_submitted_requests = max(0, n_submitted_requests)
-        avg_prompt = self.total_prompt_tokens / max(1, self.n_finished_or_downloaded_succeeded_requests)
-        avg_completion = self.total_completion_tokens / max(1, self.n_finished_or_downloaded_succeeded_requests)
-        avg_cost = self.total_cost / max(1, self.n_downloaded_succeeded_requests)
-        projected_cost = avg_cost * self.n_total_requests
-
-        # Format stats text
-        stats_text = (
-            f"[bold white]Batches:[/bold white] "
-            f"[white]Total:[/white] [blue]{self.n_total_batches}[/blue] "
-            f"[white]•[/white] "
-            f"[white]Submitted:[/white] [yellow]{self.n_submitted_batches}⋯[/yellow] "
-            f"[white]•[/white] "
-            f"[white]Downloaded:[/white] [green]{self.n_downloaded_batches}✓[/green]\n"
-            f"[bold white]Requests:[/bold white] "
-            f"[white]Total:[/white] [blue]{self.n_total_requests}[/blue] "
-            f"[white]•[/white] "
-            f"[white]Submitted:[/white] [yellow]{n_submitted_requests}⋯[/yellow] "
-            f"[white]•[/white] "
-            f"[white]Succeeded:[/white] [green]{self.n_downloaded_succeeded_requests}✓[/green] "
-            f"[white]•[/white] "
-            f"[white]Failed:[/white] [red]{self.n_downloaded_failed_requests}✗[/red]\n"
-            f"[bold white]Tokens:[/bold white] "
-            f"[white]Avg Input:[/white] [blue]{avg_prompt:.0f}[/blue] "
-            f"[white]•[/white] "
-            f"[white]Avg Output:[/white] [blue]{avg_completion:.0f}[/blue]\n"
-            f"[bold white]Cost:[/bold white] "
-            f"[white]Current:[/white] [magenta]${self.total_cost:.3f}[/magenta] "
-            f"[white]•[/white] "
-            f"[white]Projected:[/white] [magenta]${projected_cost:.3f}[/magenta] "
-            f"[white]•[/white] "
-            f"[white]Rate:[/white] [magenta]${avg_cost:.3f}/request[/magenta]\n"
-            f"[bold white]Model:[/bold white] "
-            f"[white]Name:[/white] [blue]{self.model}[/blue]\n"
-            f"[bold white]Model Pricing:[/bold white] "
-            f"[white]Per 1M tokens:[/white] "
-            f"[white]Input:[/white] {self.input_cost_str} "
-            f"[white]•[/white] "
-            f"[white]Output:[/white] {self.output_cost_str}"
-        )
-
-        # Add curator viewer link if client is available and hosted
-        if self.viewer_client and self.viewer_client.hosted and self.viewer_client.curator_viewer_url:
-            viewer_text = (
-                f"[bold white]Curator Viewer:[/bold white] "
-                f"[blue][link={self.viewer_client.curator_viewer_url}]:sparkles: Open Curator Viewer[/link] :sparkles:[/blue]\n"
-                f"[dim]{self.viewer_client.curator_viewer_url}[/dim]"
-            )
-        else:
-            viewer_text = (
-                "[bold white]Curator Viewer:[/bold white] "
-                "[yellow]Disabled[/yellow]\n"
-                f"Set [yellow]CURATOR_VIEWER=[cyan]1[/cyan][/yellow] to view your data live at [blue]{PUBLIC_CURATOR_VIEWER_HOME_URL}[/blue]"
-            )
-
-        stats_text = viewer_text + "\n" + stats_text
-
-        # Update stats display
-        self._stats.update(
-            self._stats_task_id,
-            description=stats_text,
-        )
->>>>>>> ae6fbf3d
 
     def display_final_stats(self):
         """Display final statistics."""
@@ -434,7 +354,6 @@
         # Request Statistics
         table.add_row("Requests", "", style="bold magenta")
         table.add_row("Total Requests", str(self.n_total_requests))
-<<<<<<< HEAD
         table.add_row(
             "Successful",
             f"[green]{self.n_finished_or_downloaded_succeeded_requests}[/green]",
@@ -443,10 +362,6 @@
             "Failed",
             f"[red]{self.n_finished_failed_requests + self.n_downloaded_failed_requests}[/red]",
         )
-=======
-        table.add_row("Successful", f"[green]{self.n_final_success_requests}[/green]")
-        table.add_row("Failed", f"[red]{self.n_final_failed_requests}[/red]")
->>>>>>> ae6fbf3d
 
         # Token Statistics
         table.add_row("Tokens", "", style="bold magenta")
