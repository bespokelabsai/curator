--- conflicted
+++ resolved
@@ -37,11 +37,7 @@
 To run the bespoke dataset viewer:
 
 ```bash
-<<<<<<< HEAD
-poetry run python examples/camel.py
-=======
 curator-viewer
->>>>>>> 8df1fa36
 ```
 
 This will pop up a browser window with the viewer running on `127.0.0.1:3000` by default if you haven't specified a different host and port.
